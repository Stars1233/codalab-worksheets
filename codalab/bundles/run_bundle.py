'''
RunBundle is a bundle type that is produced by running a program on an input.

Its constructor takes a program target (which must be in a ProgramBundle),
an input target (which can be in any bundle), and a command to run.

When the bundle is executed, it symlinks the program target in to ./program,
symlinks the input target in to ./input, and then streams output to ./stdout
and ./stderr. The ./output directory may also be used to store output files.
'''
import os
import subprocess
import re

from codalab.bundles.named_bundle import NamedBundle
from codalab.bundles.program_bundle import ProgramBundle
from codalab.common import (
  State,
  UsageError,
)
from codalab.lib import (
  path_util,
  spec_util,
)
from codalab.objects.metadata_spec import MetadataSpec

class RunBundle(NamedBundle):
    BUNDLE_TYPE = 'run'
    METADATA_SPECS = list(NamedBundle.METADATA_SPECS)
    METADATA_SPECS.append(MetadataSpec('allowed_time', basestring, 'amount of time (e.g. 3, 3m, 3h, 3d) allowed for this run'))
    METADATA_SPECS.append(MetadataSpec('allowed_memory', basestring, 'amount of memory (e.g., 3, 3k, 3m, 3g, 3t) allowed for this run'))
    METADATA_SPECS.append(MetadataSpec('allowed_disk', basestring, 'amount of disk space (e.g. 3, 3k, 3m, 3g, 3t) allowed for this run'))

    METADATA_SPECS.append(MetadataSpec('time', float, 'amount of time (seconds) used by this run', generated=True))
    METADATA_SPECS.append(MetadataSpec('memory', long, 'amount of memory (bytes) used by this run', generated=True))
    
    @classmethod
    def construct(cls, targets, command, metadata, uuid=None, data_hash=None, state=State.CREATED):
        if not uuid: uuid = spec_util.generate_uuid()
        # Check that targets does not include both keyed and anonymous targets.
        if len(targets) > 1 and '' in targets:
            raise UsageError('Must specify keys when packaging multiple targets!')
        if not isinstance(command, basestring):
            raise UsageError('%r is not a valid command!' % (command,))

        # List the dependencies of this bundle on its targets.
        dependencies = []
        for (child_path, (parent_uuid, parent_path)) in targets.iteritems():
            dependencies.append({
              'child_uuid': uuid,
              'child_path': child_path,
              'parent_uuid': parent_uuid,
              'parent_path': parent_path,
            })
        return super(RunBundle, cls).construct({
          'uuid': uuid,
          'bundle_type': cls.BUNDLE_TYPE,
          'command': command,
          'data_hash': data_hash,
          'state': state,
          'metadata': metadata,
          'dependencies': dependencies,
<<<<<<< HEAD
          'worker_command': None,
=======
          #'worker_command': None,
>>>>>>> 978f4535
        })

    def get_hard_dependencies(self):
        # The program and input are symlinked into a run bundle while it is being
        # executed, but they are deleted once the run is complete.
<<<<<<< HEAD
        return []

    def complete(self, bundle_store, parent_dict, temp_dir):
        # TODO: have a mode where we ssh into another machine to do this
        # In that case, need to copy files around.
        command = self.command
        path_util.make_directory(temp_dir)

        # Unlike make, need to use absolute symlinks to be able to run the program
        self.install_dependencies(bundle_store, parent_dict, temp_dir, relative_symlinks=False)

        with path_util.chdir(temp_dir):
            print 'Executing command: %s' % (command,)
            print 'In temp directory: %s' % (temp_dir,)
            with open('stdout', 'wb') as stdout, open('stderr', 'wb') as stderr:
                process = subprocess.Popen(command, stdout=stdout, stderr=stderr, shell=True)
        return process
=======
        return []
>>>>>>> 978f4535
<|MERGE_RESOLUTION|>--- conflicted
+++ resolved
@@ -60,34 +60,10 @@
           'state': state,
           'metadata': metadata,
           'dependencies': dependencies,
-<<<<<<< HEAD
-          'worker_command': None,
-=======
           #'worker_command': None,
->>>>>>> 978f4535
         })
 
     def get_hard_dependencies(self):
         # The program and input are symlinked into a run bundle while it is being
         # executed, but they are deleted once the run is complete.
-<<<<<<< HEAD
-        return []
-
-    def complete(self, bundle_store, parent_dict, temp_dir):
-        # TODO: have a mode where we ssh into another machine to do this
-        # In that case, need to copy files around.
-        command = self.command
-        path_util.make_directory(temp_dir)
-
-        # Unlike make, need to use absolute symlinks to be able to run the program
-        self.install_dependencies(bundle_store, parent_dict, temp_dir, relative_symlinks=False)
-
-        with path_util.chdir(temp_dir):
-            print 'Executing command: %s' % (command,)
-            print 'In temp directory: %s' % (temp_dir,)
-            with open('stdout', 'wb') as stdout, open('stderr', 'wb') as stderr:
-                process = subprocess.Popen(command, stdout=stdout, stderr=stderr, shell=True)
-        return process
-=======
-        return []
->>>>>>> 978f4535
+        return []