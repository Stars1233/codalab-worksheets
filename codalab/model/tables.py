--- conflicted
+++ resolved
@@ -30,12 +30,8 @@
   Column('data_hash', String(63), nullable=True),
   Column('state', String(63), nullable=False),
   # TODO: add home_worksheet_uuid field
-<<<<<<< HEAD
-  Column('worker_command', String(63), nullable=True),
-=======
   # TODO: Add this in properly with a migration, and it should really go in a different table altogether
   #Column('worker_command', String(63), nullable=True),
->>>>>>> 978f4535
   # TODO: add owner_id
   UniqueConstraint('uuid', name='uix_1'),
   Index('bundle_data_hash_index', 'data_hash'),
