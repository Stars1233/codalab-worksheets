--- conflicted
+++ resolved
@@ -199,14 +199,12 @@
             return MockAuthHandler()
         raise UsageError('Unexpected auth handler class: %s, expected OAuthHandler or MockAuthHandler' % (handler_class,))
 
-<<<<<<< HEAD
-    def current_client(self): return self.client(self.session()['address'])
-    def local_client(self): return self.client('local')
-=======
+    def local_client(self):
+        return self.client('local')
+
     def current_client(self):
         return self.client(self.session()['address'])
 
->>>>>>> 31c19d5d
     def client(self, address, is_cli=True):
         '''
         Return a client given the address.  Note that this can either be called
