--- conflicted
+++ resolved
@@ -1054,7 +1054,6 @@
         assert response.headers['Location'].startswith("http://localhost")
 
 
-<<<<<<< HEAD
 @TestModule.register('preemptible')
 def test_preemptible(ctx):
     """Tests preemptible workers to ensure they are functioning
@@ -1073,7 +1072,7 @@
     wait_until_state(uuid, State.RUNNING)
     # bundle should be resumed on the other worker
     check_not_equals(remote_preemptible_worker, get_info(uuid, 'remote'))
-=======
+
 @TestModule.register('default_bundle_store')
 def test_upload_default_bundle_store(ctx):
     """Tests the CODALAB_DEFAULT_BUNDLE_STORE_NAME environment
@@ -1097,7 +1096,6 @@
     # Upload a bundle, which should output to bundle store by default
     uuid = _run_command([cl, 'upload', '-c', 'hello'])
     check_contains(bundle_store_name, _run_command([cl, "info", uuid]))
->>>>>>> 1ece7712
 
 
 @TestModule.register('download')
