--- conflicted
+++ resolved
@@ -760,38 +760,24 @@
     remote_worksheet = m.group(1)
     local_worksheet = 'local::'
 
-    old_home = run_command([cl, 'status']).split('\n')[0].split(' ')[1]
-    print 'codalab_home:', old_home
-
-    # Create another local CodaLab instance.
+    # Create another local CodaLab instance
     old_home = os.path.abspath(os.path.expanduser(os.getenv('CODALAB_HOME', '~/.codalab')))
     home = temp_path('-home')
     os.environ['CODALAB_HOME'] = home
-<<<<<<< HEAD
+    print 'Switching to new CODALAB_HOME =', home
     local_worksheet = 'local::'
     
-    # Initialize instance.
     # Use simple local database
     run_command([cl, 'config', 'server/class', 'SQLiteModel'])
     run_command([cl, 'config', 'server/engine_url', 'sqlite:///' + home + '/bundle.db'])
-    # Copy the credentials over
-    run_command(['cp', os.path.join(old_home, 'state.json'), home])
+
+    # Copy credentials (stored in state) to avoid logging in again
+    shutil.copyfile(os.path.join(old_home, 'state.json'), os.path.join(home, 'state.json'))
+
     # Create root user
     run_command(['scripts/create-root-user.py', '1234'])
-    run_command([cl, 'work', local_worksheet])
-
-    # Shouldn't need a password now.
+    # Check that we shouldn't need a password now
     check_equals(0, subprocess.call([cl, 'work', remote_worksheet]))
-=======
-
-    # Copy credentials (stored in state) to avoid logging in again
-    os.mkdir(home)
-    shutil.copyfile(os.path.join(old_home, 'state.json'), os.path.join(home, 'state.json'))
-
-    # Initialize.
-    subprocess.call('printf "n\nn\n" | scripts/create-root-user.py 1234', shell=True)
-    subprocess.call([cl, 'work', remote_worksheet])
->>>>>>> e6c1fbaa
 
     def check_agree(command):
         check_equals(run_command(command + ['-w', local_worksheet]), run_command(command + ['-w', remote_worksheet]))
