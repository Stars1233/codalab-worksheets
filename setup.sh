--- conflicted
+++ resolved
@@ -21,11 +21,9 @@
 fi
 
 echo "=== Install Python packages into $env..."
-<<<<<<< HEAD
-$env/bin/pip install sqlalchemy pyyaml alembic || exit 1
-=======
+
 $env/bin/pip install sqlalchemy pyyaml psutil || exit 1
->>>>>>> 32604509
+
 echo
 
 echo "=== Add the following line to your .bashrc to put CodaLab in your path:"
