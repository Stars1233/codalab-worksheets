--- conflicted
+++ resolved
@@ -471,15 +471,8 @@
             elif name in cls.modules:
                 modules_to_run.append(cls.modules[name])
             else:
-<<<<<<< HEAD
-                print(Colorizer.yellow("[!] Could not find module %s" % name))
-                print(
-                    (Colorizer.yellow("[*] Modules: all %s" % " ".join(list(cls.modules.keys()))))
-                )
-=======
                 print(Colorizer.red("[!] Could not find module %s" % name))
-                print(Colorizer.red("[*] Modules: all %s" % " ".join(cls.modules.keys())))
->>>>>>> 662986e0
+                print(Colorizer.red("[*] Modules: all %s" % " ".join(list(cls.modules.keys()))))
                 sys.exit(1)
 
         print(
