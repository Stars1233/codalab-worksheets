version: '3.5'

services:
  frontend:
<<<<<<< HEAD
    build:
      context: ./../..
      dockerfile: docker/dockerfiles/Dockerfile.frontend-dev
    image: codalab/frontend-dev:${CODALAB_VERSION}
=======
    command: npm start
>>>>>>> 1365c659
    volumes:
      - ./../../frontend/src:/opt/frontend/src<|MERGE_RESOLUTION|>--- conflicted
+++ resolved
@@ -2,13 +2,6 @@
 
 services:
   frontend:
-<<<<<<< HEAD
-    build:
-      context: ./../..
-      dockerfile: docker/dockerfiles/Dockerfile.frontend-dev
-    image: codalab/frontend-dev:${CODALAB_VERSION}
-=======
     command: npm start
->>>>>>> 1365c659
     volumes:
       - ./../../frontend/src:/opt/frontend/src