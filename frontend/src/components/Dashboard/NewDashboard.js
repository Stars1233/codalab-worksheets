--- conflicted
+++ resolved
@@ -67,9 +67,6 @@
 
     /** Renderer. */
     render() {
-<<<<<<< HEAD
-        if (this.state.userInfo) {
-=======
         // If the server is in protected mode and the user does not have access, show error message.
         if (
             this.state.userInfo &&
@@ -82,7 +79,6 @@
                 />
             );
         } else if (this.state.userInfo) {
->>>>>>> dedd917e
             return (
                 <div>
                     <Grid container spacing={30}>
